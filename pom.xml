--- conflicted
+++ resolved
@@ -198,11 +198,6 @@
     </dependency>
 
     <dependency>
-<<<<<<< HEAD
-      <groupId>commons-cli</groupId>
-      <artifactId>commons-cli</artifactId>
-      <version>1.3.1</version>
-=======
       <groupId>it.unimi.dsi</groupId>
       <artifactId>fastutil</artifactId>
       <version>6.5.6</version>
@@ -261,7 +256,6 @@
       <groupId>org.glassfish.jersey.media</groupId>
       <artifactId>jersey-media-jaxb</artifactId>
       <version>2.22.1</version>
->>>>>>> f23faddd
     </dependency>
 
   </dependencies>
